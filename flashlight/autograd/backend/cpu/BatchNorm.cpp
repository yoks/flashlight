/**
 * Copyright (c) Facebook, Inc. and its affiliates.
 * All rights reserved.
 *
 * This source code is licensed under the BSD-style license found in the
 * LICENSE file in the root directory of this source tree.
 */

#include <algorithm>
#include <stdexcept>

#include <arrayfire.h>
#include <dnnl.hpp>

#include <iostream>

#include "flashlight/autograd/Functions.h"
#include "flashlight/autograd/Variable.h"
#include "flashlight/autograd/backend/cpu/MkldnnUtils.h"
#include "flashlight/common/DevicePtr.h"

namespace fl {

namespace {

// Flashlight accept HWCN order according to docs
constexpr size_t kHIdx = 0;
constexpr size_t kWIdx = 1;
constexpr size_t kChannelSizeIdx = 2;
constexpr size_t kBatchSizeIdx = 3;

} // namespace

Variable batchnorm(
    const Variable& input,
    const Variable& weight,
    const Variable& bias,
    Variable& runningMean,
    Variable& runningVar,
    const std::vector<int>& axes,
    bool train,
    double epsilon) {
  auto output = af::array(input.dims(), input.type());

  int nfeatures = 1;
  for (auto ax : axes) {
    nfeatures *= input.dims(ax);
  }

  if (runningVar.isempty()) {
    runningVar = Variable(af::constant(1.0, nfeatures, input.type()), false);
  }

  if (runningMean.isempty()) {
    runningMean = Variable(af::constant(0.0, nfeatures, input.type()), false);
  }

  // Check if axes is valid
  auto max_axis = *std::max_element(axes.begin(), axes.end());
  auto min_axis = *std::min_element(axes.begin(), axes.end());
  bool axesContinuous = (axes.size() == (max_axis - min_axis + 1));
  if (!axesContinuous) {
    throw std::invalid_argument("axis array should be continuous");
  }

  auto dType = detail::mkldnnMapToType(input.type());
  auto mkldnnEngine = detail::MkldnnEngine::getInstance().getEngine();
  auto formatX = dnnl::memory::format_tag::x;
  auto format2d = dnnl::memory::format_tag::nc;
  // MKL-DNN requires NCHW order, and it thinks data are in ROW-MAJOR layout.
  // The input tesor is in WHCN order and layout in COLUMN-MAJOR (arrayfire).
  // Thus, MKL-DNN can access the required element correctly.
  auto formatNCHW = dnnl::memory::format_tag::nchw;

  /****************************************************************************/
  // Prepare combined weights

  // If empty, user specifies affine to false. Both not trainable.
  auto weightNonempty = weight.isempty()
      ? Variable(af::constant(1.0, nfeatures, input.type()), false)
      : weight;
  auto biasNonempty = bias.isempty()
      ? Variable(af::constant(0.0, nfeatures, input.type()), false)
      : bias;

  // MKLDNN only accept weight and bias as a combined input.
  // https://fburl.com/l0bctocp
  auto weightsMkldnn =
      af::join(0, weightNonempty.array(), biasNonempty.array());

  /****************************************************************************/
  // Prepare the fwd operator descriptor

  std::vector<int> rawDims;

  if (min_axis == 0) {
    rawDims = {1, 1, nfeatures, (int)input.elements() / nfeatures};
  } else {
    int batchsz = 1;
    for (int i = max_axis + 1; i < 4; ++i) {
      batchsz *= input.dims(i);
    }
    rawDims = {1, (int)input.elements() / (nfeatures * batchsz), nfeatures, batchsz};
  }

  auto inputOutputDims = detail::convertAfToMklDnnDims({
      rawDims[kBatchSizeIdx],
      rawDims[kChannelSizeIdx],
      rawDims[kHIdx],
      rawDims[kWIdx],
  });

  auto inputOutputMemDesc =
      dnnl::memory::desc({inputOutputDims}, dType, formatNCHW);

  // https://fburl.com/6latj733
  auto flag = train ? dnnl::normalization_flags::none
                    : dnnl::normalization_flags::use_global_stats;
  flag = flag | dnnl::normalization_flags::use_scale_shift;

  // FWD primitive descriptor construction
  auto kind = train ? dnnl::prop_kind::forward_training
                    : dnnl::prop_kind::forward_inference;
  auto fwdDesc = dnnl::batch_normalization_forward::desc(
      kind, inputOutputMemDesc, epsilon, flag);
  auto fwdPrimDesc =
      std::make_shared<dnnl::batch_normalization_forward::primitive_desc>(
          fwdDesc, mkldnnEngine);

  /****************************************************************************/
  // Prepare memories

  // input
  DevicePtr inputRaw(input.array());
  auto inputMemDesc = dnnl::memory::desc({inputOutputDims}, dType, formatNCHW);
  auto inputMemInit = dnnl::memory(inputMemDesc, mkldnnEngine, inputRaw.get());

  // out
  DevicePtr outputRaw(output);
  auto outputMemDesc = dnnl::memory::desc({inputOutputDims}, dType, formatNCHW);
  auto outputMem = dnnl::memory(outputMemDesc, mkldnnEngine, outputRaw.get());

  // mean
<<<<<<< HEAD
  DevicePtr meanRaw(running_mean.array());
  auto meanDims = detail::convertAfToMklDnnDims({running_mean.dims(0)});
  auto meanMemDesc = dnnl::memory::desc({meanDims}, dType, formatX);
  auto meanMemInit = dnnl::memory(meanMemDesc, mkldnnEngine, meanRaw.get());

  // var
  DevicePtr varRaw(running_var.array());
  auto varDims = detail::convertAfToMklDnnDims({running_var.dims(0)});
  auto varMemDesc = dnnl::memory::desc({varDims}, dType, formatX);
  auto varMemInit = dnnl::memory(varMemDesc, mkldnnEngine, varRaw.get());
=======
  DevicePtr meanRaw(runningMean.array());
  auto meanDims = detail::convertAfToMklDnnDims({runningMean.dims(0)});
  auto meanMemDesc = mkldnn::memory::desc({meanDims}, dType, formatX);
  auto meanMemPrimDesc =
      mkldnn::memory::primitive_desc(meanMemDesc, mkldnnEngine);
  auto meanMemInit = mkldnn::memory(meanMemPrimDesc, meanRaw.get());

  // var
  DevicePtr varRaw(runningVar.array());
  auto varDims = detail::convertAfToMklDnnDims({runningVar.dims(0)});
  auto varMemDesc = mkldnn::memory::desc({varDims}, dType, formatX);
  auto varMemPrimDesc =
      mkldnn::memory::primitive_desc(varMemDesc, mkldnnEngine);
  auto varMemInit = mkldnn::memory(varMemPrimDesc, varRaw.get());
>>>>>>> 70e29a36

  // weightMKLDNN
  DevicePtr weightsMkldnnRaw(weightsMkldnn);
  auto weightsMkldnnDims = detail::convertAfToMklDnnDims({2, nfeatures});
  auto weightsMkldnnMemDesc =
      dnnl::memory::desc({weightsMkldnnDims}, dType, format2d);
  auto weightsMkldnnMemInit =
      dnnl::memory(weightsMkldnnMemDesc, mkldnnEngine, weightsMkldnnRaw.get());

  /****************************************************************************/
  // Setup primitive operator

  std::shared_ptr<dnnl::batch_normalization_forward> bn =
      std::make_shared<dnnl::batch_normalization_forward>(*fwdPrimDesc);

  /****************************************************************************/
  // Setup execution network

  std::unordered_map<int, dnnl::memory> bnorm_args;
  bnorm_args.insert({DNNL_ARG_SRC, inputMemInit});
  bnorm_args.insert({DNNL_ARG_MEAN, meanMemInit});
  bnorm_args.insert({DNNL_ARG_VARIANCE, varMemInit});
  bnorm_args.insert({DNNL_ARG_SCALE_SHIFT, weightsMkldnnMemInit});
  bnorm_args.insert({DNNL_ARG_DST, outputMem});

  bn->execute(detail::MkldnnStream::getInstance().getStream(), bnorm_args);

  /****************************************************************************/
  // Setup backward func

  auto gradFunc = [train,
                   epsilon,
                   nfeatures,
                   fwdPrimDesc,
                   outputMemDesc,
                   inputOutputDims,
                   formatNCHW,
                   format2d,
                   dType,
                   weightsMkldnn,
                   weightsMkldnnDims,
                   inputMemInit,
                   meanMemInit,
                   varMemInit,
                   weightsMkldnnMemInit](
                      std::vector<Variable>& inputs,
                      const Variable& grad_output) {
    if (!train) {
      throw std::logic_error(
          "can't compute batchnorm grad when train was not specified");
    }

    auto mkldnnEngineBwd = detail::MkldnnEngine::getInstance().getEngine();

    auto& inputRef = inputs[0];
    auto weightRef = inputs[1].isempty()
        ? Variable(af::constant(1.0, nfeatures, inputRef.type()), false)
        : inputs[1];
    auto biasRef = inputs[2].isempty()
        ? Variable(af::constant(0.0, nfeatures, inputRef.type()), false)
        : inputs[2];
    ;

    auto grad_input =
        Variable(af::array(inputRef.dims(), inputRef.type()), false);

    auto grad_weightsMKLDNN =
        Variable(af::array(weightsMkldnn.dims(), weightsMkldnn.type()), false);

    /********************************************************************/
    // Prepare memories for grad_output
    DevicePtr gradOutputRaw(grad_output.array());
    auto gradOutputMemDesc =
        dnnl::memory::desc({inputOutputDims}, dType, formatNCHW);
    auto gradOutputMemInit =
        dnnl::memory(gradOutputMemDesc, mkldnnEngineBwd, gradOutputRaw.get());

    DevicePtr gradInputRaw(grad_input.array());
    auto gradInputMemDesc =
        dnnl::memory::desc({inputOutputDims}, dType, formatNCHW);
    auto gradInputMemInit =
        dnnl::memory(gradInputMemDesc, mkldnnEngineBwd, gradInputRaw.get());

    DevicePtr gradWeightsMkldnnRaw(grad_weightsMKLDNN.array());
    auto gradWeightsMkldnnMemDesc =
        dnnl::memory::desc({weightsMkldnnDims}, dType, format2d);
    auto gradWeightsMkldnnMemInit = dnnl::memory(
        gradWeightsMkldnnMemDesc, mkldnnEngineBwd, gradWeightsMkldnnRaw.get());

    /********************************************************************/
    // Setup backward descriptor:

    auto bwdDesc = dnnl::batch_normalization_backward::desc(
        dnnl::prop_kind::backward,
        gradOutputMemDesc,
        outputMemDesc,
        epsilon,
        dnnl::normalization_flags::use_scale_shift);

    /********************************************************************/
    // Setup backward prim descriptor:
    auto bwdPrimDesc = dnnl::batch_normalization_backward::primitive_desc(
        bwdDesc, mkldnnEngineBwd, *fwdPrimDesc);

    /********************************************************************/
    // Construct bwd op

    auto bwdPrim =
        std::make_shared<dnnl::batch_normalization_backward>(bwdPrimDesc);

    /********************************************************************/
    // Setup execution network
    std::unordered_map<int, dnnl::memory> bwd_args;
    bwd_args.insert({DNNL_ARG_SRC, inputMemInit});
    bwd_args.insert({DNNL_ARG_MEAN, meanMemInit});
    bwd_args.insert({DNNL_ARG_VARIANCE, varMemInit});
    bwd_args.insert({DNNL_ARG_SCALE_SHIFT, weightsMkldnnMemInit});
    bwd_args.insert({DNNL_ARG_DIFF_DST, gradOutputMemInit});
    bwd_args.insert({DNNL_ARG_DIFF_SRC, gradInputMemInit});
    bwd_args.insert({DNNL_ARG_DIFF_SCALE_SHIFT, gradWeightsMkldnnMemInit});

    bwdPrim->execute(detail::MkldnnStream::getInstance().getStream(), bwd_args);

    /********************************************************************/
    // Update grad

    inputRef.addGrad(grad_input);

    // extracting grads from grad_weightsMKLDNN for weight and bias
    if (weightRef.isCalcGrad()) {
      auto gradWeight = Variable(
          grad_weightsMKLDNN.array()(
              af::seq(0, nfeatures - 1), af::span, af::span, af::span),
          false);
      weightRef.addGrad(gradWeight);

      auto gradBias = Variable(
          grad_weightsMKLDNN.array()(
              af::seq(nfeatures, 2 * nfeatures - 1),
              af::span,
              af::span,
              af::span),
          false);
      if (!biasRef.isempty()) {
        biasRef.addGrad(gradBias);
      }
    }
  };

  /****************************************************************************/
  // return

  return Variable(output, {input, weight, bias}, gradFunc);
}

Variable batchnorm(
    const Variable& input,
    const Variable& weight,
    const Variable& bias,
    Variable& runningMean,
    Variable& runningVar,
    const std::vector<int>& axes,
    bool train,
    double momentum,
    double epsilon) {
  // CPU backend MKL-DNN does not support momentum factor.
  // If momentum enabled, throw error.
  if (momentum == 0.0) {
    return batchnorm(
        input, weight, bias, runningMean, runningVar, axes, train, epsilon);
  } else {
    throw std::runtime_error("BatchNorm CPU backend doesn't support momentum.");
  }
}

} // namespace fl<|MERGE_RESOLUTION|>--- conflicted
+++ resolved
@@ -141,33 +141,16 @@
   auto outputMem = dnnl::memory(outputMemDesc, mkldnnEngine, outputRaw.get());
 
   // mean
-<<<<<<< HEAD
-  DevicePtr meanRaw(running_mean.array());
-  auto meanDims = detail::convertAfToMklDnnDims({running_mean.dims(0)});
+  DevicePtr meanRaw(runningMean.array());
+  auto meanDims = detail::convertAfToMklDnnDims({runningMean.dims(0)});
   auto meanMemDesc = dnnl::memory::desc({meanDims}, dType, formatX);
   auto meanMemInit = dnnl::memory(meanMemDesc, mkldnnEngine, meanRaw.get());
-
-  // var
-  DevicePtr varRaw(running_var.array());
-  auto varDims = detail::convertAfToMklDnnDims({running_var.dims(0)});
-  auto varMemDesc = dnnl::memory::desc({varDims}, dType, formatX);
-  auto varMemInit = dnnl::memory(varMemDesc, mkldnnEngine, varRaw.get());
-=======
-  DevicePtr meanRaw(runningMean.array());
-  auto meanDims = detail::convertAfToMklDnnDims({runningMean.dims(0)});
-  auto meanMemDesc = mkldnn::memory::desc({meanDims}, dType, formatX);
-  auto meanMemPrimDesc =
-      mkldnn::memory::primitive_desc(meanMemDesc, mkldnnEngine);
-  auto meanMemInit = mkldnn::memory(meanMemPrimDesc, meanRaw.get());
 
   // var
   DevicePtr varRaw(runningVar.array());
   auto varDims = detail::convertAfToMklDnnDims({runningVar.dims(0)});
-  auto varMemDesc = mkldnn::memory::desc({varDims}, dType, formatX);
-  auto varMemPrimDesc =
-      mkldnn::memory::primitive_desc(varMemDesc, mkldnnEngine);
-  auto varMemInit = mkldnn::memory(varMemPrimDesc, varRaw.get());
->>>>>>> 70e29a36
+  auto varMemDesc = dnnl::memory::desc({varDims}, dType, formatX);
+  auto varMemInit = dnnl::memory(varMemDesc, mkldnnEngine, varRaw.get());
 
   // weightMKLDNN
   DevicePtr weightsMkldnnRaw(weightsMkldnn);
